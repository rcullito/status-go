package rpcfilters

import (
	"context"
	"errors"
	"sync"
	"time"

	ethereum "github.com/ethereum/go-ethereum"
	"github.com/ethereum/go-ethereum/eth/filters"
	"github.com/ethereum/go-ethereum/log"
	"github.com/ethereum/go-ethereum/rpc"
	"github.com/pborman/uuid"
)

const (
	defaultFilterLivenessPeriod = 5 * time.Minute
	defaultLogsPeriod           = 3 * time.Second
	defaultLogsQueryTimeout     = 10 * time.Second
)

type filter interface {
	add(interface{}) error
	pop() interface{}
	stop()
	deadline() *time.Timer
}

// PublicAPI represents filter API that is exported to `eth` namespace
type PublicAPI struct {
	filtersMu sync.Mutex
	filters   map[rpc.ID]filter

	// filterLivenessLoop defines how often timeout loop is executed
	filterLivenessLoop time.Duration
	// filter liveness increased by this period when changes are requested
	filterLivenessPeriod time.Duration

	client func() ContextCaller

	latestBlockChangedEvent        *latestBlockChangedEvent
	transactionSentToUpstreamEvent *transactionSentToUpstreamEvent
}

// NewPublicAPI returns a reference to the PublicAPI object
func NewPublicAPI(s *Service) *PublicAPI {
	api := &PublicAPI{
		filters:                        make(map[rpc.ID]filter),
		latestBlockChangedEvent:        s.latestBlockChangedEvent,
		transactionSentToUpstreamEvent: s.transactionSentToUpstreamEvent,
<<<<<<< HEAD

		client: func() ContextCaller { return s.rpc.RPCClient() },

		filterLivenessLoop:   defaultFilterLivenessPeriod,
		filterLivenessPeriod: defaultFilterLivenessPeriod + 10*time.Second,
=======
		client:                         func() ContextCaller { return s.rpc.RPCClient() },
		filterLivenessLoop:             defaultFilterLivenessPeriod,
		filterLivenessPeriod:           defaultFilterLivenessPeriod + 10*time.Second,
>>>>>>> bdbceba6
	}
	go api.timeoutLoop(s.quit)
	return api
}

func (api *PublicAPI) timeoutLoop(quit chan struct{}) {
	for {
		select {
		case <-quit:
			return
		case <-time.After(api.filterLivenessLoop):
			api.filtersMu.Lock()
			for id, f := range api.filters {
				deadline := f.deadline()
				if deadline == nil {
					continue
				}
				select {
				case <-deadline.C:
					delete(api.filters, id)
					f.stop()
				default:
					continue
				}
			}
			api.filtersMu.Unlock()
		}
	}
}

func (api *PublicAPI) NewFilter(crit filters.FilterCriteria) (rpc.ID, error) {
	id := rpc.ID(uuid.New())
	ctx, cancel := context.WithCancel(context.Background())
	f := &logsFilter{
		id:        id,
		crit:      ethereum.FilterQuery(crit),
		done:      make(chan struct{}),
		timer:     time.NewTimer(api.filterLivenessPeriod),
		ctx:       ctx,
		cancel:    cancel,
		logsCache: newCache(defaultCacheSize),
	}
	api.filtersMu.Lock()
	api.filters[id] = f
	api.filtersMu.Unlock()
	go pollLogs(api.client(), f, defaultLogsQueryTimeout, defaultLogsPeriod)
	return id, nil
}

// NewBlockFilter is an implemenation of `eth_newBlockFilter` API
// https://github.com/ethereum/wiki/wiki/JSON-RPC#eth_newblockfilter
func (api *PublicAPI) NewBlockFilter() rpc.ID {
	api.filtersMu.Lock()
	defer api.filtersMu.Unlock()

	f := newHashFilter()
	id := rpc.ID(uuid.New())

	api.filters[id] = f

	go func() {
		id, s := api.latestBlockChangedEvent.Subscribe()
		defer api.latestBlockChangedEvent.Unsubscribe(id)

		for {
			select {
			case hash := <-s:
				if err := f.add(hash); err != nil {
					log.Error("error adding value to filter", "hash", hash, "error", err)
				}
			case <-f.done:
				return
			}
		}

	}()

	return id
}

// NewPendingTransactionFilter is an implementation of `eth_newPendingTransactionFilter` API
// https://github.com/ethereum/wiki/wiki/JSON-RPC#eth_newpendingtransactionfilter
func (api *PublicAPI) NewPendingTransactionFilter() rpc.ID {
	api.filtersMu.Lock()
	defer api.filtersMu.Unlock()

	f := newHashFilter()
	id := rpc.ID(uuid.New())

	api.filters[id] = f

	go func() {
		id, s := api.transactionSentToUpstreamEvent.Subscribe()
		defer api.transactionSentToUpstreamEvent.Unsubscribe(id)

		for {
			select {
			case hash := <-s:
				if err := f.add(hash); err != nil {
					log.Error("error adding value to filter", "hash", hash, "error", err)
				}
			case <-f.done:
				return
			}
		}

	}()

	return id

}

// UninstallFilter is an implemenation of `eth_uninstallFilter` API
// https://github.com/ethereum/wiki/wiki/JSON-RPC#eth_uninstallfilter
func (api *PublicAPI) UninstallFilter(id rpc.ID) bool {
	api.filtersMu.Lock()
	f, found := api.filters[id]
	if found {
		delete(api.filters, id)
	}
	api.filtersMu.Unlock()

	if found {
		f.stop()
	}

	return found
}

// GetFilterChanges returns the hashes for the filter with the given id since
// last time it was called. This can be used for polling.
//
// https://github.com/ethereum/wiki/wiki/JSON-RPC#eth_getfilterchanges
func (api *PublicAPI) GetFilterChanges(id rpc.ID) (interface{}, error) {
	api.filtersMu.Lock()
	defer api.filtersMu.Unlock()

	if f, found := api.filters[id]; found {
		deadline := f.deadline()
		if deadline != nil {
			if !deadline.Stop() {
				// timer expired but filter is not yet removed in timeout loop
				// receive timer value and reset timer
				// see https://golang.org/pkg/time/#Timer.Reset
				<-deadline.C
			}
			deadline.Reset(api.filterLivenessPeriod)
		}
		rst := f.pop()
		if rst == nil {
			return []interface{}{}, nil
		}
		return rst, nil
	}
	return []interface{}{}, errors.New("filter not found")
}<|MERGE_RESOLUTION|>--- conflicted
+++ resolved
@@ -48,17 +48,10 @@
 		filters:                        make(map[rpc.ID]filter),
 		latestBlockChangedEvent:        s.latestBlockChangedEvent,
 		transactionSentToUpstreamEvent: s.transactionSentToUpstreamEvent,
-<<<<<<< HEAD
-
-		client: func() ContextCaller { return s.rpc.RPCClient() },
-
+
+		client:               func() ContextCaller { return s.rpc.RPCClient() },
 		filterLivenessLoop:   defaultFilterLivenessPeriod,
 		filterLivenessPeriod: defaultFilterLivenessPeriod + 10*time.Second,
-=======
-		client:                         func() ContextCaller { return s.rpc.RPCClient() },
-		filterLivenessLoop:             defaultFilterLivenessPeriod,
-		filterLivenessPeriod:           defaultFilterLivenessPeriod + 10*time.Second,
->>>>>>> bdbceba6
 	}
 	go api.timeoutLoop(s.quit)
 	return api
