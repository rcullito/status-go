--- conflicted
+++ resolved
@@ -197,8 +197,6 @@
 	return true
 }
 
-<<<<<<< HEAD
-=======
 // @TODO(adam): quarantined this test until it uses a different directory.
 func testResetChainData(t *testing.T) bool {
 	t.Skip()
@@ -222,7 +220,6 @@
 	return true
 }
 
->>>>>>> 281b304e
 func testStopResumeNode(t *testing.T) bool {
 	// to make sure that we start with empty account (which might get populated during previous tests)
 	if err := statusAPI.Logout(); err != nil {
